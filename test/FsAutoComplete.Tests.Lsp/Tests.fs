--- conflicted
+++ resolved
@@ -1075,8 +1075,6 @@
     ))
   ]
 
-<<<<<<< HEAD
-
 let dependencyManagerTests =
   let serverStart useCorrectPaths =
     let workingDir = Path.Combine(__SOURCE_DIRECTORY__, "TestCases", "DependencyManagement")
@@ -1114,7 +1112,6 @@
   ]
 
 
-=======
 let highlightingTets =
   let serverStart = lazy (
     let path = Path.Combine(__SOURCE_DIRECTORY__, "TestCases", "CodeLensTest")
@@ -1138,7 +1135,7 @@
     ()
     // Expect.equal res.Length 2 "Document Symbol has all symbols"
   ))
->>>>>>> d6ad2c78
+
 
 ///Global list of tests
 let tests =
@@ -1160,9 +1157,6 @@
     formattingTests
     fakeInteropTests
     analyzerTests
-<<<<<<< HEAD
     dependencyManagerTests
-=======
     highlightingTets
->>>>>>> d6ad2c78
   ]